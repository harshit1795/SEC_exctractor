--- conflicted
+++ resolved
@@ -5,13 +5,9 @@
 *.sh
 # C extensions
 *.so
-<<<<<<< HEAD
-10K Text Extractor Version 2.ipynb
-=======
 data/
 .DS_Store
 settoken.sh
->>>>>>> fc8db0aa
 # Distribution / packaging
 .Python
 build/
